// This file is part of yash, an extended POSIX shell.
// Copyright (C) 2021 WATANABE Yuki
//
// This program is free software: you can redistribute it and/or modify
// it under the terms of the GNU General Public License as published by
// the Free Software Foundation, either version 3 of the License, or
// (at your option) any later version.
//
// This program is distributed in the hope that it will be useful,
// but WITHOUT ANY WARRANTY; without even the implied warranty of
// MERCHANTABILITY or FITNESS FOR A PARTICULAR PURPOSE.  See the
// GNU General Public License for more details.
//
// You should have received a copy of the GNU General Public License
// along with this program.  If not, see <https://www.gnu.org/licenses/>.

//! Initial expansion of text.

use super::param::ParamRef;
use super::AttrChar;
use super::Env;
use super::Expand;
use super::Expansion;
use super::Origin;
use super::Output;
use super::Result;
use async_trait::async_trait;
use yash_syntax::syntax::Text;
use yash_syntax::syntax::TextUnit;

#[async_trait(?Send)]
impl Expand for TextUnit {
    /// Expands the text unit.
    ///
    /// TODO Elaborate
    async fn expand<E: Env>(&self, _env: &mut E, output: &mut Output<'_>) -> Result {
        use TextUnit::*;
        match self {
<<<<<<< HEAD
            Literal(c) => {
                e.push_char(AttrChar {
                    value: *c,
                    origin: Origin::Literal,
                    is_quoted: false,
                    is_quoting: false,
                });
                Ok(())
            }
=======
            Literal(c) => output.push_char(AttrChar {
                value: *c,
                origin: Origin::Literal,
                is_quoted: false,
                is_quoting: false,
            }),
>>>>>>> f878449c
            Backslashed(c) => {
                output.push_char(AttrChar {
                    value: '\\',
                    origin: Origin::Literal,
                    is_quoted: false,
                    is_quoting: true,
                });
                output.push_char(AttrChar {
                    value: *c,
                    origin: Origin::Literal,
                    is_quoted: true,
                    is_quoting: false,
                });
                Ok(())
            }
            RawParam { name, location } => {
                ParamRef::from_name_and_location(name, location)
                    .expand(e)
                    .await
            }
            // TODO Expand BracedParam correctly
            // TODO Expand CommandSubst correctly
            // TODO Expand Backquote correctly
            // TODO Expand Arith correctly
<<<<<<< HEAD
            _ => {
                e.push_str(&self.to_string(), Origin::Literal, false, false);
                Ok(())
            }
=======
            _ => output.push_str(&self.to_string(), Origin::Literal, false, false),
>>>>>>> f878449c
        }
    }
}

#[async_trait(?Send)]
impl Expand for Text {
    /// Expands the text.
    async fn expand<E: Env>(&self, env: &mut E, output: &mut Output<'_>) -> Result {
        self.0.expand(env, output).await
    }
}

#[cfg(test)]
mod tests {
    use super::super::AttrChar;
    use super::*;
    use crate::expansion::tests::NullEnv;
    use futures_executor::block_on;
    use yash_syntax::syntax::TextUnit;

    #[test]
    fn literal_expand_unquoted() {
        let mut field = Vec::<AttrChar>::default();
        let mut env = NullEnv;
        let mut output = Output::new(&mut field);
        let l = TextUnit::Literal('&');
        block_on(l.expand(&mut env, &mut output)).unwrap();
        assert_eq!(
            field,
            [AttrChar {
                value: '&',
                origin: Origin::Literal,
                is_quoted: false,
                is_quoting: false
            }]
        );
    }

    #[test]
    fn backslashed_expand_unquoted() {
        let mut field = Vec::<AttrChar>::default();
        let mut env = NullEnv;
        let mut output = Output::new(&mut field);
        let b = TextUnit::Backslashed('$');
        block_on(b.expand(&mut env, &mut output)).unwrap();
        assert_eq!(
            field,
            [
                AttrChar {
                    value: '\\',
                    origin: Origin::Literal,
                    is_quoted: false,
                    is_quoting: true,
                },
                AttrChar {
                    value: '$',
                    origin: Origin::Literal,
                    is_quoted: true,
                    is_quoting: false,
                }
            ]
        );
    }

    #[test]
    fn text_expand() {
        let mut field = Vec::<AttrChar>::default();
        let mut env = NullEnv;
        let mut output = Output::new(&mut field);
        let text: Text = "<->".parse().unwrap();
        block_on(text.expand(&mut env, &mut output)).unwrap();
        assert_eq!(
            field,
            [
                AttrChar {
                    value: '<',
                    origin: Origin::Literal,
                    is_quoted: false,
                    is_quoting: false
                },
                AttrChar {
                    value: '-',
                    origin: Origin::Literal,
                    is_quoted: false,
                    is_quoting: false
                },
                AttrChar {
                    value: '>',
                    origin: Origin::Literal,
                    is_quoted: false,
                    is_quoting: false
                }
            ]
        );
    }
}<|MERGE_RESOLUTION|>--- conflicted
+++ resolved
@@ -33,12 +33,11 @@
     /// Expands the text unit.
     ///
     /// TODO Elaborate
-    async fn expand<E: Env>(&self, _env: &mut E, output: &mut Output<'_>) -> Result {
+    async fn expand<E: Env>(&self, env: &mut E, output: &mut Output<'_>) -> Result {
         use TextUnit::*;
         match self {
-<<<<<<< HEAD
             Literal(c) => {
-                e.push_char(AttrChar {
+                output.push_char(AttrChar {
                     value: *c,
                     origin: Origin::Literal,
                     is_quoted: false,
@@ -46,14 +45,6 @@
                 });
                 Ok(())
             }
-=======
-            Literal(c) => output.push_char(AttrChar {
-                value: *c,
-                origin: Origin::Literal,
-                is_quoted: false,
-                is_quoting: false,
-            }),
->>>>>>> f878449c
             Backslashed(c) => {
                 output.push_char(AttrChar {
                     value: '\\',
@@ -71,21 +62,17 @@
             }
             RawParam { name, location } => {
                 ParamRef::from_name_and_location(name, location)
-                    .expand(e)
+                    .expand(env, output)
                     .await
             }
             // TODO Expand BracedParam correctly
             // TODO Expand CommandSubst correctly
             // TODO Expand Backquote correctly
             // TODO Expand Arith correctly
-<<<<<<< HEAD
             _ => {
-                e.push_str(&self.to_string(), Origin::Literal, false, false);
+                output.push_str(&self.to_string(), Origin::Literal, false, false);
                 Ok(())
             }
-=======
-            _ => output.push_str(&self.to_string(), Origin::Literal, false, false),
->>>>>>> f878449c
         }
     }
 }
